--- conflicted
+++ resolved
@@ -7,11 +7,7 @@
 *.swp
 
 # BUFR files
-<<<<<<< HEAD
-#*prepbufr*#
-=======
 #*prepbufr*
->>>>>>> b8dbe80e
 
 # Figure files
 *.png
